from os import path

import pyspark.sql.functions as F
import pyspark.sql.types as T
from pyspark.sql import Window as W

from utils.logging_utils import *

SUB_WINDOW_SIZE = 30

NUM_OF_PARTITIONS = 600

VISIT_OCCURRENCE = 'visit_occurrence'

DOMAIN_KEY_FIELDS = {
    'condition_occurrence_id': ('condition_concept_id', 'condition_start_date', 'condition'),
    'procedure_occurrence_id': ('procedure_concept_id', 'procedure_date', 'procedure'),
    'drug_exposure_id': ('drug_concept_id', 'drug_exposure_start_date', 'drug'),
    'measurement_id': ('measurement_concept_id', 'measurement_date', 'measurement')
}

LOGGER = logging.getLogger(__name__)


def get_key_fields(domain_table):
    field_names = domain_table.schema.fieldNames()
    for k, v in DOMAIN_KEY_FIELDS.items():
        if k in field_names:
            return v
    return (get_concept_id_field(domain_table), get_domain_date_field(domain_table),
            get_domain_field(domain_table))


def get_domain_date_field(domain_table):
    # extract the domain start_date column
    return [f for f in domain_table.schema.fieldNames() if 'date' in f][0]


def get_concept_id_field(domain_table):
    return [f for f in domain_table.schema.fieldNames() if 'concept_id' in f][0]


def get_domain_field(domain_table):
    return get_concept_id_field(domain_table).replace('_concept_id', '')


def create_file_path(input_folder, table_name):
    if input_folder[-1] == '/':
        file_path = input_folder + table_name
    else:
        file_path = input_folder + '/' + table_name

    return file_path


def get_patient_event_folder(output_folder):
    return create_file_path(output_folder, 'patient_event')


def get_patient_sequence_folder(output_folder):
    return create_file_path(output_folder, 'patient_sequence')


def get_patient_sequence_csv_folder(output_folder):
    return create_file_path(output_folder, 'patient_sequence_csv')


def get_pairwise_euclidean_distance_output(output_folder):
    return create_file_path(output_folder, 'pairwise_euclidean_distance.pickle')


def get_pairwise_cosine_similarity_output(output_folder):
    return create_file_path(output_folder, 'pairwise_cosine_similarity.pickle')


def write_sequences_to_csv(spark, patient_sequence_path, patient_sequence_csv_path):
    spark.read.parquet(patient_sequence_path).select('concept_list').repartition(1) \
        .write.mode('overwrite').option('header', 'false').csv(patient_sequence_csv_path)


def join_domain_time_span(domain_tables, span=0):
    """Standardize the format of OMOP domain tables using a time frame

    Keyword arguments:
    domain_tables -- the array containing the OMOOP domain tabls except visit_occurrence
    span -- the span of the time window

    The the output columns of the domain table is converted to the same standard format as the following
    (person_id, standard_concept_id, date, lower_bound, upper_bound, domain).
    In this case, co-occurrence is defined as those concept ids that have co-occurred
    within the same time window of a patient.

    """
    patient_event = None

    for domain_table in domain_tables:
        # extract the domain concept_id from the table fields. E.g. condition_concept_id from condition_occurrence
        # extract the domain start_date column
        # extract the name of the table
        concept_id_field, date_field, table_domain_field = get_key_fields(domain_table)

        domain_table = domain_table.withColumn("date", F.to_date(F.col(date_field))) \
            .withColumn("lower_bound", F.date_add(F.col(date_field), -span)) \
            .withColumn("upper_bound", F.date_add(F.col(date_field), span))

        # standardize the output columns
        domain_table = domain_table.where(F.col(concept_id_field).cast('string') != '0') \
            .select(domain_table["person_id"],
                    domain_table[concept_id_field].alias("standard_concept_id"),
                    domain_table["date"],
                    domain_table["lower_bound"],
                    domain_table["upper_bound"],
                    domain_table['visit_occurrence_id'],
                    F.lit(table_domain_field).alias("domain")) \
            .distinct()

        if patient_event is None:
            patient_event = domain_table
        else:
            patient_event = patient_event.union(domain_table)

    return patient_event


def join_domain_tables(domain_tables):
    """Standardize the format of OMOP domain tables using a time frame

    Keyword arguments:
    domain_tables -- the array containing the OMOOP domain tabls except visit_occurrence

    The the output columns of the domain table is converted to the same standard format as the following
    (person_id, standard_concept_id, date, lower_bound, upper_bound, domain).
    In this case, co-occurrence is defined as those concept ids that have co-occurred
    within the same time window of a patient.

    """
    patient_event = None

    for domain_table in domain_tables:
        # extract the domain concept_id from the table fields. E.g. condition_concept_id from
        # condition_occurrence extract the domain start_date column extract the name of the table
        concept_id_field, date_field, table_domain_field = get_key_fields(domain_table)
        # standardize the output columns
        domain_table = domain_table.where(F.col(concept_id_field).cast('string') != '0') \
            .withColumn('date', F.to_date(F.col(date_field)))

        domain_table = domain_table.select(domain_table['person_id'],
                                           domain_table[concept_id_field].alias(
                                               'standard_concept_id'),
                                           domain_table['date'],
                                           domain_table['visit_occurrence_id'],
                                           F.lit(table_domain_field).alias('domain')) \
            .distinct()

        if patient_event is None:
            patient_event = domain_table
        else:
            patient_event = patient_event.union(domain_table)

    return patient_event


def preprocess_domain_table(spark, input_folder, domain_table_name, with_rollup=False):
    domain_table = spark.read.parquet(create_file_path(input_folder, domain_table_name))

    if 'concept' in domain_table_name.lower():
        return domain_table

    # lowercase the schema fields
    domain_table = domain_table.select(
        [F.col(f_n).alias(f_n.lower()) for f_n in domain_table.schema.fieldNames()])

    # Always roll up the drug concepts to the ingredient level
    if domain_table_name == 'drug_exposure' \
            and path.exists(create_file_path(input_folder, 'concept')) \
            and path.exists(create_file_path(input_folder, 'concept_ancestor')):
        concept = spark.read.parquet(create_file_path(input_folder, 'concept'))
        concept_ancestor = spark.read.parquet(
            create_file_path(input_folder, 'concept_ancestor'))
        domain_table = roll_up_to_drug_ingredients(domain_table, concept, concept_ancestor)

    if with_rollup:
        if domain_table_name == 'condition_occurrence' \
                and path.exists(create_file_path(input_folder, 'concept')) \
                and path.exists(create_file_path(input_folder, 'concept_relationship')):
            concept = spark.read.parquet(create_file_path(input_folder, 'concept'))
            concept_relationship = spark.read.parquet(
                create_file_path(input_folder, 'concept_relationship'))
            domain_table = roll_up_diagnosis(domain_table, concept, concept_relationship)

        if domain_table_name == 'procedure_occurrence' \
                and path.exists(create_file_path(input_folder, 'concept')) \
                and path.exists(create_file_path(input_folder, 'concept_ancestor')):
            concept = spark.read.parquet(create_file_path(input_folder, 'concept'))
            concept_ancestor = spark.read.parquet(
                create_file_path(input_folder, 'concept_ancestor'))
            domain_table = roll_up_procedure(domain_table, concept, concept_ancestor)

    return domain_table


def roll_up_to_drug_ingredients(drug_exposure, concept, concept_ancestor):
    # lowercase the schema fields
    drug_exposure = drug_exposure.select(
        [F.col(f_n).alias(f_n.lower()) for f_n in drug_exposure.schema.fieldNames()])

    drug_ingredient = drug_exposure.select('drug_concept_id').distinct() \
        .join(concept_ancestor, F.col('drug_concept_id') == F.col('descendant_concept_id')) \
        .join(concept, F.col('ancestor_concept_id') == F.col('concept_id')) \
        .where(concept['concept_class_id'] == 'Ingredient') \
        .select(F.col('drug_concept_id'), F.col('concept_id').alias('ingredient_concept_id'))

    drug_ingredient_fields = [
        F.coalesce(F.col('ingredient_concept_id'), F.col('drug_concept_id')).alias(
            'drug_concept_id')]
    drug_ingredient_fields.extend(
        [F.col(field_name) for field_name in drug_exposure.schema.fieldNames() if
         field_name != 'drug_concept_id'])

    drug_exposure = drug_exposure.join(drug_ingredient, 'drug_concept_id', 'left_outer') \
        .select(drug_ingredient_fields)

    return drug_exposure


def roll_up_diagnosis(condition_occurrence, concept, concept_relationship):
    list_3dig_code = ['3-char nonbill code', '3-dig nonbill code', '3-char billing code',
                      '3-dig billing code',
                      '3-dig billing E code', '3-dig billing V code', '3-dig nonbill E code',
                      '3-dig nonbill V code']

    condition_occurrence = condition_occurrence.select(
        [F.col(f_n).alias(f_n.lower()) for f_n in condition_occurrence.schema.fieldNames()])

    condition_icd = condition_occurrence.select('condition_source_concept_id').distinct() \
        .join(concept, (F.col('condition_source_concept_id') == F.col('concept_id'))) \
        .where(concept['domain_id'] == 'Condition') \
        .where(concept['vocabulary_id'] != 'SNOMED') \
        .select(F.col('condition_source_concept_id'),
                F.col('vocabulary_id').alias('child_vocabulary_id'),
                F.col('concept_class_id').alias('child_concept_class_id'))

    condition_icd_hierarchy = condition_icd.join(concept_relationship,
                                                 F.col('condition_source_concept_id') == F.col(
                                                     'concept_id_1')) \
        .join(concept, (F.col('concept_id_2') == F.col('concept_id')) & (
        F.col('concept_class_id').isin(list_3dig_code)), how='left') \
        .select(F.col('condition_source_concept_id').alias('source_concept_id'),
                F.col('child_concept_class_id'), F.col('concept_id').alias('parent_concept_id'),
                F.col('concept_name').alias('parent_concept_name'),
                F.col('vocabulary_id').alias('parent_vocabulary_id'),
                F.col('concept_class_id').alias('parent_concept_class_id')).distinct()

    condition_icd_hierarchy = condition_icd_hierarchy.withColumn('ancestor_concept_id', F.when(
        F.col('child_concept_class_id').isin(list_3dig_code), F.col('source_concept_id')).otherwise(
        F.col('parent_concept_id'))) \
        .dropna(subset='ancestor_concept_id')

    condition_occurrence_fields = [F.col(f_n).alias(f_n.lower()) for f_n in
                                   condition_occurrence.schema.fieldNames() if
                                   f_n != 'condition_source_concept_id']
    condition_occurrence_fields.append(F.coalesce(F.col('ancestor_concept_id'),
                                                  F.col('condition_source_concept_id')).alias(
        'condition_source_concept_id'))

    condition_occurrence = condition_occurrence.join(condition_icd_hierarchy, condition_occurrence[
        'condition_source_concept_id'] == condition_icd_hierarchy['source_concept_id'], how='left') \
        .select(condition_occurrence_fields).withColumn('condition_concept_id',
                                                        F.col('condition_source_concept_id'))
    return condition_occurrence


def roll_up_procedure(procedure_occurrence, concept, concept_ancestor):
    def extract_parent_code(concept_code):
        return concept_code.split('.')[0]

    parent_code_udf = F.udf(lambda code: extract_parent_code(code), T.StringType())

    procedure_code = procedure_occurrence.select('procedure_source_concept_id').distinct() \
        .join(concept, F.col('procedure_source_concept_id') == F.col('concept_id')) \
        .where(concept['domain_id'] == 'Procedure') \
        .select(F.col('procedure_source_concept_id').alias('source_concept_id'),
                F.col('vocabulary_id').alias('child_vocabulary_id'),
                F.col('concept_class_id').alias('child_concept_class_id'),
                F.col('concept_code').alias('child_concept_code'))

    # cpt code rollup
    cpt_code = procedure_code.where(F.col('child_vocabulary_id') == 'CPT4')

    cpt_hierarchy = cpt_code.join(concept_ancestor,
                                  cpt_code['source_concept_id'] == concept_ancestor[
                                      'descendant_concept_id']) \
        .join(concept, concept_ancestor['ancestor_concept_id'] == concept['concept_id']) \
        .where(concept['vocabulary_id'] == 'CPT4') \
        .select(F.col('source_concept_id'), F.col('child_concept_class_id'),
                F.col('ancestor_concept_id').alias('parent_concept_id'),
                F.col('min_levels_of_separation'),
                F.col('concept_class_id').alias('parent_concept_class_id'))

    cpt_hierarchy_level_1 = cpt_hierarchy.where(F.col('min_levels_of_separation') == 1) \
        .where(F.col('child_concept_class_id') == 'CPT4') \
        .where(F.col('parent_concept_class_id') == 'CPT4 Hierarchy') \
        .select(F.col('source_concept_id'), F.col('parent_concept_id'))

    cpt_hierarchy_level_1 = cpt_hierarchy_level_1.join(concept_ancestor, (
            cpt_hierarchy_level_1['source_concept_id'] == concept_ancestor['descendant_concept_id'])
                                                       & (concept_ancestor[
                                                              'min_levels_of_separation'] == 1),
                                                       how='left') \
        .select(F.col('source_concept_id'), F.col('parent_concept_id'),
                F.col('ancestor_concept_id').alias('root_concept_id'))

    cpt_hierarchy_level_1 = cpt_hierarchy_level_1.withColumn('isroot', F.when(
        cpt_hierarchy_level_1['root_concept_id'] == 45889197,
        cpt_hierarchy_level_1['source_concept_id']) \
                                                             .otherwise(
        cpt_hierarchy_level_1['parent_concept_id'])) \
        .select(F.col('source_concept_id'), F.col('isroot').alias('ancestor_concept_id'))

    cpt_hierarchy_level_0 = cpt_hierarchy.groupby('source_concept_id').max() \
        .where(F.col('max(min_levels_of_separation)') == 0) \
        .select(F.col('source_concept_id').alias('cpt_level_0_concept_id'))

    cpt_hierarchy_level_0 = cpt_hierarchy.join(cpt_hierarchy_level_0,
                                               cpt_hierarchy['source_concept_id'] ==
                                               cpt_hierarchy_level_0['cpt_level_0_concept_id']) \
        .select(F.col('source_concept_id'), F.col('parent_concept_id').alias('ancestor_concept_id'))

    cpt_hierarchy_rollup_all = cpt_hierarchy_level_1.union(cpt_hierarchy_level_0).drop_duplicates()

    # ICD code rollup
    icd_list = ['ICD9CM', 'ICD9Proc', 'ICD10CM']

    procedure_icd = procedure_code.where(F.col('vocabulary_id').isin(icd_list))

    procedure_icd = procedure_icd.withColumn('parent_concept_code',
                                             parent_code_udf(F.col('child_concept_code'))) \
        .withColumnRenamed('procedure_source_concept_id', 'source_concept_id') \
        .withColumnRenamed('concept_name', 'child_concept_name') \
        .withColumnRenamed('vocabulary_id', 'child_vocabulary_id') \
        .withColumnRenamed('concept_code', 'child_concept_code') \
        .withColumnRenamed('concept_class_id', 'child_concept_class_id')

    procedure_icd_map = procedure_icd.join(concept, (
            procedure_icd['parent_concept_code'] == concept['concept_code'])
                                           & (procedure_icd['child_vocabulary_id'] == concept[
        'vocabulary_id']), how='left') \
        .select('source_concept_id', F.col('concept_id').alias('ancestor_concept_id')).distinct()

    # ICD10PCS rollup
    procedure_10pcs = procedure_code.where(F.col('vocabulary_id') == 'ICD10PCS')

    procedure_10pcs = procedure_10pcs.withColumn('parent_concept_code',
                                                 F.substring(F.col('child_concept_code'), 1, 3)) \
        .withColumnRenamed('procedure_source_concept_id', 'source_concept_id') \
        .withColumnRenamed('concept_name', 'child_concept_name') \
        .withColumnRenamed('vocabulary_id', 'child_vocabulary_id') \
        .withColumnRenamed('concept_code', 'child_concept_code') \
        .withColumnRenamed('concept_class_id', 'child_concept_class_id')

    procedure_10pcs_map = procedure_10pcs.join(concept, (
            procedure_10pcs['parent_concept_code'] == concept['concept_code'])
                                               & (procedure_10pcs['child_vocabulary_id'] == concept[
        'vocabulary_id']), how='left') \
        .select('source_concept_id', F.col('concept_id').alias('ancestor_concept_id')).distinct()

    # HCPCS rollup --- keep the concept_id itself
    procedure_hcpcs = procedure_code.where(F.col('child_vocabulary_id') == 'HCPCS')
    procedure_hcpcs_map = procedure_hcpcs.withColumn('ancestor_concept_id',
                                                     F.col('source_concept_id')) \
        .select('source_concept_id', 'ancestor_concept_id').distinct()

    procedure_hierarchy = cpt_hierarchy_rollup_all \
        .union(procedure_icd_map) \
        .union(procedure_10pcs_map) \
        .union(procedure_hcpcs_map) \
        .distinct()
    procedure_occurrence_fields = [F.col(f_n).alias(f_n.lower()) for f_n in
                                   procedure_occurrence.schema.fieldNames() if
                                   f_n != 'procedure_source_concept_id']
    procedure_occurrence_fields.append(F.coalesce(F.col('ancestor_concept_id'),
                                                  F.col('procedure_source_concept_id')).alias(
        'procedure_source_concept_id'))

    procedure_occurrence = procedure_occurrence.join(procedure_hierarchy, procedure_occurrence[
        'procedure_source_concept_id'] == procedure_hierarchy['source_concept_id'], how='left') \
        .select(procedure_occurrence_fields) \
        .withColumn('procedure_concept_id', F.col('procedure_source_concept_id'))
    return procedure_occurrence


def create_sequence_data(patient_event, date_filter=None, include_visit_type=False,
                         classic_bert_seq=False):
    """
    Create a sequence of the events associated with one patient in a chronological order

    :param patient_event:
    :param date_filter:
    :param include_visit_type:
    :param classic_bert_seq:
    :return:
    """

    if date_filter:
        patient_event = patient_event.where(F.col('date') >= date_filter)

    # Define a list of custom UDFs for creating custom columns
    date_conversion_udf = (F.unix_timestamp('date') / F.lit(24 * 60 * 60 * 7)).cast('int')
    earliest_visit_date_udf = F.min('date_in_week').over(W.partitionBy('visit_occurrence_id'))
<<<<<<< HEAD
    visit_rank_udf = F.dense_rank().over(W.partitionBy('person_id').orderBy('earliest_visit_date',
                                                                            'visit_occurrence_id'))
    concept_position_udf = F.dense_rank().over(W.partitionBy('person_id', 'visit_occurrence_id')
                                               .orderBy('date_in_week', 'standard_concept_id'))
=======
    visit_rank_udf = F.dense_rank().over(
        W.partitionBy('cohort_member_id', 'person_id').orderBy('earliest_visit_date'))
>>>>>>> 30fef38f
    visit_segment_udf = F.col('visit_rank_order') % F.lit(2) + 1

    # Derive columns
    patient_event = patient_event.where('visit_occurrence_id IS NOT NULL') \
        .withColumn('date_in_week', date_conversion_udf).distinct() \
        .withColumn('earliest_visit_date', earliest_visit_date_udf) \
        .withColumn('visit_rank_order', visit_rank_udf) \
        .withColumn('visit_segment', visit_segment_udf) \
        .withColumn('priority', F.lit(0))

    if classic_bert_seq:
        # Udf for identifying the earliest date associated with a visit_occurrence_id
        visit_start_date_udf = F.first('date').over(
            W.partitionBy('cohort_member_id', 'person_id', 'visit_occurrence_id').orderBy('date'))

        # Udf for identifying the previous visit_occurrence_id
        prev_visit_occurrence_id_udf = F.lag('visit_occurrence_id').over(
            W.partitionBy('cohort_member_id', 'person_id').orderBy('visit_start_date',
                                                                   'visit_occurrence_id'))

        # We can achieve this by overwriting the record with the earliest time stamp
        separator_events = patient_event.withColumn('visit_start_date', visit_start_date_udf) \
            .withColumn('prev_visit_occurrence_id', prev_visit_occurrence_id_udf) \
            .where('prev_visit_occurrence_id IS NOT NULL') \
            .where('visit_occurrence_id <> prev_visit_occurrence_id') \
            .withColumn('domain', F.lit('Separator')) \
            .withColumn('standard_concept_id', F.lit('SEP')) \
            .withColumn('priority', F.lit(-1)) \
            .withColumn('visit_segments', F.lit(0)) \
            .select(patient_event.schema.fieldNames())

        # Combine this artificial token SEP with the original data
        patient_event = patient_event.union(separator_events)

    order_udf = F.row_number().over(
        W.partitionBy('cohort_member_id', 'person_id').orderBy('earliest_visit_date',
                                                               'visit_occurrence_id',
                                                               'priority', 'date_in_week',
                                                               'standard_concept_id'))

    dates_udf = F.udf(
        lambda rows: [row[1] for row in sorted(rows, key=lambda x: x[0])],
        T.ArrayType(T.IntegerType()))
    concept_ids_udf = F.udf(
        lambda rows: [str(row[2]) for row in sorted(rows, key=lambda x: x[0])],
        T.ArrayType(T.StringType()))
    visit_orders_udf = F.udf(
        lambda rows: [row[3] for row in sorted(rows, key=lambda x: x[0])],
        T.ArrayType(T.IntegerType()))
    visit_segments_udf = F.udf(
        lambda rows: [row[4] for row in sorted(rows, key=lambda x: x[0])],
        T.ArrayType(T.IntegerType()))

    # Group the data into sequences
    output_columns = ['order', 'date_in_week', 'standard_concept_id', 'visit_rank_order',
                      'visit_segment']

    if include_visit_type:
        output_columns.append('visit_rank_order')
        output_columns.append('visit_concept_id')

    # Group by data by person_id and put all the events into a list
    # The order of the list is determined bythe order column
    patient_grouped_events = patient_event.withColumn('order', order_udf) \
        .withColumn('date_concept_id_period', F.struct(output_columns)) \
        .groupBy('person_id', 'cohort_member_id') \
        .agg(F.collect_set('date_concept_id_period').alias('date_concept_id_period'),
             F.min('earliest_visit_date').alias('earliest_visit_date'),
             F.max('date').alias('max_event_date')) \
        .withColumn('dates', dates_udf('date_concept_id_period')) \
        .withColumn('concept_ids', concept_ids_udf('date_concept_id_period')) \
        .withColumn('concept_id_visit_orders', visit_orders_udf('date_concept_id_period')) \
        .withColumn('visit_segments', visit_segments_udf('date_concept_id_period'))

    # Default columns in the output dataframe
    columns_for_output = ['cohort_member_id', 'person_id', 'earliest_visit_date', 'max_event_date',
                          'dates', 'concept_ids', 'concept_id_visit_orders', 'visit_segments']

    # If include_visit_type is enabled, we add additional information to the default output
    if include_visit_type:
        visit_concept_orders_udf = F.udf(
            lambda rows: [row[5] for row in sorted(rows, key=lambda x: x[0])],
            T.ArrayType(T.IntegerType()))

        visit_concept_ids_udf = F.udf(
            lambda rows: [str(row[6]) for row in sorted(rows, key=lambda x: x[0])],
            T.ArrayType(T.StringType()))

        patient_grouped_events = patient_grouped_events \
            .withColumn('visit_concept_orders', visit_concept_orders_udf('date_concept_id_period')) \
            .withColumn('visit_concept_ids', visit_concept_ids_udf('date_concept_id_period'))

        columns_for_output.append('visit_concept_orders')
        columns_for_output.append('visit_concept_ids')

    return patient_grouped_events.select(columns_for_output)


def create_sequence_data_time_delta_embedded(patient_event, date_filter=None,
                                             include_visit_type=False,
                                             exclude_visit_tokens=False):
    """
    Create a sequence of the events associated with one patient in a chronological order

    :param patient_event:
    :param date_filter:
    :param include_visit_type:
    :param exclude_visit_tokens:
    :return:
    """

    import math

    def time_token_func(time_delta):
        if time_delta < 0:
            return 'W-1'
        if time_delta < 28:
            return f'W{str(math.floor(time_delta / 7))}'
        if time_delta < 360:
            return f'M{str(math.floor(time_delta / 30))}'
        return 'LT'

    if date_filter:
        patient_event = patient_event.where(F.col('date').cast('date') >= date_filter)

    # Udf for identifying the earliest date associated with a visit_occurrence_id
    visit_start_date_udf = F.first('date').over(
        W.partitionBy('cohort_member_id', 'person_id', 'visit_occurrence_id').orderBy('date'))

    # Udf for identifying the latest date associated with a visit_occurrence_id
    visit_end_date_udf = F.first('date').over(
        W.partitionBy('cohort_member_id', 'person_id', 'visit_occurrence_id').orderBy(
            F.col('date').desc()))

    visit_start_events = patient_event.withColumn('date', visit_start_date_udf) \
        .withColumn('standard_concept_id', F.lit('VS')) \
        .withColumn('domain', F.lit('visit')).distinct()

    visit_end_events = patient_event.withColumn('date', visit_end_date_udf) \
        .withColumn('standard_concept_id', F.lit('VE')) \
        .withColumn('domain', F.lit('visit')).distinct()

    # Calculate the priority, VS has the highest priority, regular concepts have 0 priority
    # and VE has the lowest priority
    priority_udf = F.when(F.col('standard_concept_id') == 'VS', -1).when(
        F.col('standard_concept_id') == 'VE', 1).otherwise(0)
    # Convert Date to days since epoch
    days_since_epoch_udf = (F.unix_timestamp('date') / F.lit(24 * 60 * 60)).cast('int')
    # Get the prev days_since_epoch
    prev_days_since_epoch_udf = F.lag('days_since_epoch').over(
        W.partitionBy('cohort_member_id', 'person_id').orderBy('date', 'priority',
                                                               'visit_occurrence_id'))
    # Compute the time difference between the current record and the previous record
    time_delta_udf = F.when(F.col('prev_days_since_epoch').isNull(), 0).otherwise(
        F.col('days_since_epoch') - F.col('prev_days_since_epoch'))
    visit_date_udf = F.first('days_since_epoch').over(
        W.partitionBy('cohort_member_id', 'person_id', 'visit_occurrence_id').orderBy(
            'days_since_epoch'))
    # Udf for calculating the time token
    time_token_udf = F.udf(time_token_func, T.StringType())
    visit_rank_udf = F.dense_rank().over(
<<<<<<< HEAD
        W.partitionBy('person_id').orderBy('visit_start_date', 'visit_occurrence_id'))
=======
        W.partitionBy('cohort_member_id', 'person_id').orderBy('visit_start_date'))
>>>>>>> 30fef38f
    visit_segment_udf = F.col('visit_rank_order') % F.lit(2) + 1

    patient_event = patient_event.union(visit_start_events).union(visit_end_events) \
        .withColumn('priority', priority_udf) \
        .withColumn('days_since_epoch', days_since_epoch_udf) \
        .withColumn('prev_days_since_epoch', prev_days_since_epoch_udf) \
        .withColumn('time_delta', time_delta_udf) \
        .withColumn('visit_start_date', visit_date_udf) \
        .withColumn('time_token', time_token_udf('time_delta')) \
        .withColumn('visit_rank_order', visit_rank_udf) \
        .withColumn('visit_segments', visit_segment_udf)

    time_token_insertions = patient_event.where('standard_concept_id = "VS"') \
        .withColumn('standard_concept_id', F.col('time_token')) \
        .withColumn('priority', F.lit(-2)) \
        .withColumn('visit_segments', F.lit(0)) \
        .where('prev_days_since_epoch IS NOT NULL')

    order_udf = F.row_number().over(
        W.partitionBy('cohort_member_id', 'person_id').orderBy('visit_start_date',
                                                               'visit_occurrence_id', 'priority',
                                                               'days_since_epoch',
                                                               'standard_concept_id'))

    extract_dates_udf = F.udf(
        lambda rows: [row[0] for row in sorted(rows, key=lambda x: x[0])],
        T.ArrayType(T.IntegerType()))

    extract_concept_ids_udf = F.udf(
        lambda rows: [row[1] for row in sorted(rows, key=lambda x: x[0])],
        T.ArrayType(T.StringType()))

    extract_visit_segments_udf = F.udf(
        lambda rows: [row[2] for row in sorted(rows, key=lambda x: x[0])],
        T.ArrayType(T.StringType()))

    struct_columns = ['order', 'standard_concept_id', 'visit_segments']
    output_columns = ['cohort_member_id', 'person_id', 'concept_ids', 'visit_segments', 'dates']

    if include_visit_type:
        struct_columns.append('visit_rank_order')
        struct_columns.append('visit_concept_id')

    unioned_distinct_tokens = patient_event.union(time_token_insertions).distinct()

    if exclude_visit_tokens:
        unioned_distinct_tokens = unioned_distinct_tokens.filter(
            ~F.col('standard_concept_id').isin(['VS', 'VE']))

    patient_grouped_events = unioned_distinct_tokens \
        .withColumn('order', order_udf) \
        .withColumn('data_for_sorting', F.struct(struct_columns)).groupBy('cohort_member_id',
                                                                          'person_id').agg(
        F.collect_set('data_for_sorting').alias('data_for_sorting')) \
        .withColumn('concept_ids', extract_concept_ids_udf('data_for_sorting')) \
        .withColumn('visit_segments', extract_visit_segments_udf('data_for_sorting')) \
        .withColumn('dates', extract_dates_udf('data_for_sorting'))

    # If include_visit_type is enabled, we add additional information to the default output
    if include_visit_type:
        extract_visit_concept_orders_udf = F.udf(
            lambda rows: [row[3] for row in sorted(rows, key=lambda x: x[0])],
            T.ArrayType(T.IntegerType()))
        extract_visit_concept_ids_udf = F.udf(
            lambda rows: [str(row[4]) for row in sorted(rows, key=lambda x: x[0])],
            T.ArrayType(T.StringType()))

        patient_grouped_events = patient_grouped_events \
            .withColumn('visit_concept_orders',
                        extract_visit_concept_orders_udf('data_for_sorting')) \
            .withColumn('visit_concept_ids',
                        extract_visit_concept_ids_udf('data_for_sorting'))

        output_columns.append('visit_concept_orders')
        output_columns.append('visit_concept_ids')

    return patient_grouped_events.select(output_columns)


def create_concept_frequency_data(patient_event, date_filter=None):
    if date_filter:
        patient_event = patient_event.where(F.col('date') >= date_filter)

    take_concept_ids_udf = F.udf(lambda rows: [row[0] for row in rows], T.ArrayType(T.StringType()))
    take_freqs_udf = F.udf(lambda rows: [row[1] for row in rows], T.ArrayType(T.IntegerType()))

    patient_event = patient_event.groupBy('cohort_member_id', 'person_id',
                                          'standard_concept_id').count() \
        .withColumn('concept_id_freq', F.struct('standard_concept_id', 'count')) \
        .groupBy('cohort_member_id', 'person_id').agg(
        F.collect_list('concept_id_freq').alias('sequence')) \
        .withColumn('concept_ids', take_concept_ids_udf('sequence')) \
        .withColumn('frequencies', take_freqs_udf('sequence')) \
        .select('cohort_member_id', 'person_id', 'concept_ids', 'frequencies')

    return patient_event


def create_retain_data(patient_event):
    import pandas as pd
    from tensorflow.python.keras.preprocessing.text import Tokenizer

    training_data = patient_event.where('visit_occurrence_id IS NOT NULL').distinct() \
        .groupby('person_id', 'visit_occurrence_id') \
        .agg(F.collect_list(F.col('standard_concept_id').cast('string')).alias('concept_ids')) \
        .groupby('person_id').agg(F.collect_list('concept_ids').alias('visit_concept_ids'))

    tokenizer = Tokenizer(filters='', lower=False)
    training_data_pd = training_data.toPandas()
    tokenizer.fit_on_texts(training_data_pd['visit_concept_ids'].explode())

    training_data_pd = training_data_pd.set_index('person_id')
    person_ids = training_data_pd['visit_concept_ids'].explode().index
    token_ids = tokenizer.texts_to_sequences(training_data_pd['visit_concept_ids'].explode())
    tokenized_training_data_pd = pd.DataFrame(zip(person_ids, token_ids),
                                              columns=['person_id', 'token_ids'])
    retain_training_data = tokenized_training_data_pd.groupby('person_id')['token_ids'].apply(
        list).reset_index()
    return retain_training_data


def extract_ehr_records(spark, input_folder, domain_table_list, include_visit_type=False,
                        with_rollup=False):
    """
    Extract the ehr records for domain_table_list from input_folder.

    :param spark:
    :param input_folder:
    :param domain_table_list:
    :param include_visit_type: whether or not to include the visit type to the ehr records
    :param with_rollup: whether ot not to roll up the concepts to the parent levels
    :return:
    """
    domain_tables = []
    for domain_table_name in domain_table_list:
        domain_tables.append(
            preprocess_domain_table(spark, input_folder, domain_table_name, with_rollup))
    patient_ehr_records = join_domain_tables(domain_tables)
    patient_ehr_records = patient_ehr_records.where('visit_occurrence_id IS NOT NULL').distinct()

    if include_visit_type:
        visit_occurrence = preprocess_domain_table(spark, input_folder, VISIT_OCCURRENCE)
        patient_ehr_records = patient_ehr_records.join(visit_occurrence, 'visit_occurrence_id') \
            .select(patient_ehr_records['person_id'], patient_ehr_records['standard_concept_id'],
                    patient_ehr_records['date'], patient_ehr_records['visit_occurrence_id'],
                    patient_ehr_records['domain'], visit_occurrence['visit_concept_id'])
    return patient_ehr_records


def build_ancestry_table_for(spark, concept_ids):
    initial_query = """
    SELECT
        cr.concept_id_1 AS ancestor_concept_id,
        cr.concept_id_2 AS descendant_concept_id,
        1 AS distance 
    FROM global_temp.concept_relationship AS cr
    WHERE cr.concept_id_1 in ({concept_ids}) AND cr.relationship_id = 'Subsumes'
    """

    recurring_query = """
    SELECT
        i.ancestor_concept_id AS ancestor_concept_id,
        cr.concept_id_2 AS descendant_concept_id,
        i.distance + 1 AS distance
    FROM global_temp.ancestry_table AS i
    JOIN global_temp.concept_relationship AS cr
        ON i.descendant_concept_id = cr.concept_id_1 AND cr.relationship_id = 'Subsumes'
    LEFT JOIN global_temp.ancestry_table AS i2
        ON cr.concept_id_2 = i2.descendant_concept_id
    WHERE i2.descendant_concept_id IS NULL
    """

    union_query = """
    SELECT
        *
    FROM global_temp.ancestry_table

    UNION 

    SELECT
        *
    FROM global_temp.candidate
    """

    ancestry_table = spark.sql(
        initial_query.format(concept_ids=','.join([str(c) for c in concept_ids])))
    ancestry_table.createOrReplaceGlobalTempView('ancestry_table')

    candidate_set = spark.sql(recurring_query)
    candidate_set.createOrReplaceGlobalTempView('candidate')

    while candidate_set.count() != 0:
        spark.sql(union_query).createOrReplaceGlobalTempView('ancestry_table')
        candidate_set = spark.sql(recurring_query)
        candidate_set.createOrReplaceGlobalTempView('candidate')

    ancestry_table = spark.sql("""
    SELECT 
        *
    FROM global_temp.ancestry_table
    """)

    spark.sql("""
    DROP VIEW global_temp.ancestry_table
    """)

    return ancestry_table


def get_descendant_concept_ids(spark, concept_ids):
    """
    Query concept_ancestor table to get all descendant_concept_ids for the given list of concept_ids
    :param spark:
    :param concept_ids:
    :return:
    """
    descendant_concept_ids = spark.sql("""
        SELECT DISTINCT
            c.*
        FROM global_temp.concept_ancestor AS ca
        JOIN global_temp.concept AS c 
            ON ca.descendant_concept_id = c.concept_id
        WHERE ca.ancestor_concept_id IN ({concept_ids})
    """.format(concept_ids=','.join([str(c) for c in concept_ids])))
    return descendant_concept_ids


def get_standard_concept_ids(spark, concept_ids):
    standard_concept_ids = spark.sql("""
            SELECT DISTINCT
                c.*
            FROM global_temp.concept_relationship AS cr
            JOIN global_temp.concept AS c 
                ON ca.concept_id_2 = c.concept_id AND cr.relationship_id = 'Maps to'
            WHERE ca.concept_id_1 IN ({concept_ids})
        """.format(concept_ids=','.join([str(c) for c in concept_ids])))
    return standard_concept_ids<|MERGE_RESOLUTION|>--- conflicted
+++ resolved
@@ -407,15 +407,9 @@
     # Define a list of custom UDFs for creating custom columns
     date_conversion_udf = (F.unix_timestamp('date') / F.lit(24 * 60 * 60 * 7)).cast('int')
     earliest_visit_date_udf = F.min('date_in_week').over(W.partitionBy('visit_occurrence_id'))
-<<<<<<< HEAD
-    visit_rank_udf = F.dense_rank().over(W.partitionBy('person_id').orderBy('earliest_visit_date',
-                                                                            'visit_occurrence_id'))
-    concept_position_udf = F.dense_rank().over(W.partitionBy('person_id', 'visit_occurrence_id')
-                                               .orderBy('date_in_week', 'standard_concept_id'))
-=======
+
     visit_rank_udf = F.dense_rank().over(
         W.partitionBy('cohort_member_id', 'person_id').orderBy('earliest_visit_date'))
->>>>>>> 30fef38f
     visit_segment_udf = F.col('visit_rank_order') % F.lit(2) + 1
 
     # Derive columns
@@ -577,11 +571,7 @@
     # Udf for calculating the time token
     time_token_udf = F.udf(time_token_func, T.StringType())
     visit_rank_udf = F.dense_rank().over(
-<<<<<<< HEAD
-        W.partitionBy('person_id').orderBy('visit_start_date', 'visit_occurrence_id'))
-=======
         W.partitionBy('cohort_member_id', 'person_id').orderBy('visit_start_date'))
->>>>>>> 30fef38f
     visit_segment_udf = F.col('visit_rank_order') % F.lit(2) + 1
 
     patient_event = patient_event.union(visit_start_events).union(visit_end_events) \
